--- conflicted
+++ resolved
@@ -1,19 +1,13 @@
 // In-memory pub-sub bus with multi-threaded async workers
 use anyhow::Result;
-<<<<<<< HEAD
-=======
 use async_trait::async_trait;
->>>>>>> ca4ce1d4
 use caryatid_sdk::match_topic::match_topic;
 use caryatid_sdk::message_bus::{MessageBounds, MessageBus, Subscription, SubscriptionBounds};
 use config::Config;
 use futures::future::BoxFuture;
 use std::sync::Arc;
 use tokio::sync::{mpsc, Mutex};
-<<<<<<< HEAD
-=======
 use tokio::time::Duration;
->>>>>>> ca4ce1d4
 use tracing::info;
 
 const DEFAULT_SUBSCRIBER_QUEUE_SIZE: i64 = 10;
@@ -82,34 +76,11 @@
 #[async_trait]
 impl<M: MessageBounds> MessageBus<M> for InMemoryBus<M> {
     /// Publish a message on a given topic
-<<<<<<< HEAD
-    fn publish(&self, topic: &str, message: Arc<M>) -> BoxFuture<'static, Result<()>> {
-=======
     async fn publish(&self, topic: &str, message: Arc<M>) -> Result<()> {
->>>>>>> ca4ce1d4
         let subscriptions = self.subscriptions.clone();
         let topic = topic.to_string();
         let message = message.clone();
 
-<<<<<<< HEAD
-        Box::pin(async move {
-            // Get matching subscriptions, limiting lock duration
-            let matching: Vec<_> = {
-                subscriptions
-                    .lock()
-                    .await
-                    .iter()
-                    .filter(|patsub| match_topic(&patsub.pattern, &topic))
-                    .map(Arc::clone)
-                    .collect()
-            };
-
-            for patsub in matching {
-                let topic = topic.clone();
-                let message = message.clone();
-                patsub.queue.send((topic, message)).await?;
-            }
-=======
         // Get matching subscriptions, limiting lock duration
         let matching: Vec<_> = {
             subscriptions
@@ -126,7 +97,6 @@
             let message = message.clone();
             patsub.queue.send((topic, message)).await?;
         }
->>>>>>> ca4ce1d4
 
         Ok(())
     }
@@ -142,18 +112,6 @@
         let topic = topic.to_string();
         let subscriber_queue_size = self.subscriber_queue_size;
 
-<<<<<<< HEAD
-        Box::pin(async move {
-            let (sender, receiver) = mpsc::channel::<(String, Arc<M>)>(subscriber_queue_size);
-
-            let mut subscriptions = subscriptions.lock().await;
-            subscriptions.push(Arc::new(PatternSubscription {
-                pattern: topic,
-                queue: sender,
-            }));
-            Ok(Box::new(InMemorySubscription { receiver }) as Box<dyn Subscription<M>>)
-        })
-=======
         let (sender, receiver) = mpsc::channel::<(String, Arc<M>)>(subscriber_queue_size);
 
         let mut subscriptions = subscriptions.lock().await;
@@ -162,7 +120,6 @@
             queue: sender,
         }));
         Ok(Box::new(InMemorySubscription { receiver }) as Box<dyn Subscription<M>>)
->>>>>>> ca4ce1d4
     }
 
     /// Shut down, clearing all subscriptions
