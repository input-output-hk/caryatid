//! Message super-bus which routes to other MessageBuses
use anyhow::Result;
<<<<<<< HEAD
=======
use async_trait::async_trait;
>>>>>>> ca4ce1d4
use caryatid_sdk::config::config_from_value;
use caryatid_sdk::match_topic::match_topic;
use caryatid_sdk::message_bus::{MessageBounds, MessageBus, Subscription, SubscriptionBounds};
use config::Config;
use futures::future::{select_all, BoxFuture};
use std::collections::BTreeMap;
use std::mem;
use std::sync::Arc;
use tokio::sync::Mutex;
<<<<<<< HEAD
use tracing::{error, info};
=======
use tokio::time::Duration;
use tracing::{error, info};

const DEFAULT_REQUEST_TIMEOUT: u64 = 5;
>>>>>>> ca4ce1d4

// By creating a function that returns the subscription, we can keep the
// subscription and corresponding future bound to each other whilst only
// holding onto a set of futures
fn read<'a, M: 'a>(
    mut subscription: Box<dyn Subscription<M>>,
) -> BoxFuture<'a, (anyhow::Result<(String, Arc<M>)>, Box<dyn Subscription<M>>)> {
    Box::pin(async move {
        let result = subscription.read().await;
        (result, subscription)
    })
}

struct RoutingSubscription<'a, M> {
    pub reads: Vec<BoxFuture<'a, (anyhow::Result<(String, Arc<M>)>, Box<dyn Subscription<M>>)>>,
}

impl<M: MessageBounds> SubscriptionBounds for RoutingSubscription<'_, M> {}

impl<M> RoutingSubscription<'_, M> {
    fn new() -> Self {
        Self { reads: Vec::new() }
    }
}

impl<M: MessageBounds> Subscription<M> for RoutingSubscription<'_, M> {
    fn read(&mut self) -> BoxFuture<anyhow::Result<(String, Arc<M>)>> {
        Box::pin(async move {
            let reads = mem::take(&mut self.reads);
            let ((result, subscription), _, mut remaining) = select_all(reads).await;
            remaining.push(read(subscription));
            self.reads = remaining;
            result
        })
    }
}

struct Route<M: MessageBounds> {
    pattern: String,
    buses: Vec<Arc<dyn MessageBus<M>>>,
}

/// Message bus with ID
pub struct BusInfo<M: MessageBounds> {
    pub id: String,
    pub bus: Arc<dyn MessageBus<M>>,
}

/// Routing super-bus
pub struct RoutingBus<M: MessageBounds> {
    /// Buses
    buses: Arc<Mutex<BTreeMap<String, Arc<dyn MessageBus<M>>>>>,

    /// Routes
    routes: Arc<Mutex<Vec<Arc<Route<M>>>>>,

    /// Timeout
    request_timeout: Duration,
}

impl<M: MessageBounds> RoutingBus<M> {
    pub fn new(config: &Config, bus_infos: Arc<Vec<Arc<BusInfo<M>>>>) -> Self {
        info!("Creating routing bus:");

        // Create buses map
        let mut buses: BTreeMap<String, Arc<dyn MessageBus<M>>> = BTreeMap::new();
        for bus_info in bus_infos.iter() {
            info!(" - Bus {}", bus_info.id);
            buses.insert(bus_info.id.clone(), bus_info.bus.clone());
        }

        // Create routes
        let mut routes: Vec<Arc<Route<M>>> = Vec::new();
        if let Ok(rconfs) = config.get_array("route") {
            for rconf in rconfs {
                if let Ok(rt) = rconf.into_table() {
                    let rtc = config_from_value(rt);
                    if let Ok(pattern) = rtc.get_string("pattern") {
                        info!(" - Route {pattern} to: ");
                        let mut route = Route {
                            pattern,
                            buses: Vec::new(),
                        };

                        if let Ok(bus_id) = rtc.get_string("bus") {
                            // Single bus
                            if let Some(bus) = buses.get(&bus_id) {
                                info!("   - {bus_id}");
                                route.buses.push(bus.clone());
                            } else {
                                error!("No such bus id {bus_id}");
                            }
                        } else if let Ok(bus_id_vs) = rtc.get_array("bus") {
                            // Multiple buses
                            for bus_id_v in bus_id_vs {
                                if let Ok(bus_id) = bus_id_v.into_string() {
                                    if let Some(bus) = buses.get(&bus_id) {
                                        info!("   - {bus_id}");
                                        route.buses.push(bus.clone());
                                    } else {
                                        error!("No such bus id {bus_id}");
                                    }
                                }
                            }
                        }

                        routes.push(Arc::new(route));
                    }
                }
            }
        }

        let timeout = config
            .get::<u64>("request-timeout")
            .unwrap_or(DEFAULT_REQUEST_TIMEOUT);
        let timeout = Duration::from_secs(timeout);

        Self {
            buses: Arc::new(Mutex::new(buses)),
            routes: Arc::new(Mutex::new(routes)),
<<<<<<< HEAD
=======
            request_timeout: timeout,
>>>>>>> ca4ce1d4
        }
    }
}

#[async_trait]
impl<M> MessageBus<M> for RoutingBus<M>
where
    M: MessageBounds + serde::Serialize + serde::de::DeserializeOwned,
{
    /// Publish a message on a given topic
<<<<<<< HEAD
    fn publish(&self, topic: &str, message: Arc<M>) -> BoxFuture<'static, Result<()>> {
        let routes = self.routes.clone();
        let topic = topic.to_string();

        Box::pin(async move {
            // Get matching routes, limiting lock duration
            let matching: Vec<_> = {
                let routes = routes.lock().await;
                routes
                    .iter()
                    .filter(|route| match_topic(&route.pattern, &topic))
                    .map(Arc::clone)
                    .collect()
            };

            for route in matching {
                for bus in route.buses.iter() {
                    let _ = bus.publish(&topic, message.clone()).await;
                }
                break; // Stop after match
=======
    async fn publish(&self, topic: &str, message: Arc<M>) -> Result<()> {
        let topic = topic.to_string();

        // Get matching routes, limiting lock duration
        let matching: Vec<_> = {
            let routes = self.routes.lock().await;
            routes
                .iter()
                .filter(|route| match_topic(&route.pattern, &topic))
                .map(Arc::clone)
                .collect()
        };

        for route in matching {
            for bus in route.buses.iter() {
                let _ = bus.publish(&topic, message.clone()).await;
>>>>>>> ca4ce1d4
            }
            break; // Stop after match
        }
        Ok(())
    }

    /// Request timeout
    fn request_timeout(&self) -> Duration {
        self.request_timeout
    }

<<<<<<< HEAD
        Box::pin(async move {
            // Get matching routes, limiting lock duration
            let matching: Vec<_> = {
                let routes = routes.lock().await;
                routes
                    .iter()
                    .filter(|route| match_topic(&route.pattern, &topic))
                    .map(Arc::clone)
                    .collect()
            };

            let mut subscription = RoutingSubscription::new();
            for route in matching {
                for bus in route.buses.iter() {
                    match bus.register(&topic).await {
                        Ok(sub) => {
                            subscription.reads.push(read(sub));
                        }
                        Err(e) => {
                            error!("Could not register subscription on topic {topic}: {e}");
                        }
                    }
                }
                break; // Stop after match
=======
    /// Subscribe to a topic
    async fn subscribe(&self, topic: &str) -> Result<Box<dyn Subscription<M>>> {
        let topic = topic.to_string();

        // Get matching routes, limiting lock duration
        let matching: Vec<_> = {
            let routes = self.routes.lock().await;
            routes
                .iter()
                .filter(|route| match_topic(&route.pattern, &topic))
                .map(Arc::clone)
                .collect()
        };

        let mut subscription = RoutingSubscription::new();
        for route in matching {
            for bus in route.buses.iter() {
                match bus.subscribe(&topic).await {
                    Ok(sub) => {
                        subscription.reads.push(read(sub));
                    }
                    Err(e) => {
                        error!("Could not register subscription on topic {topic}: {e}");
                    }
                }
>>>>>>> ca4ce1d4
            }
            break; // Stop after match
        }

        Ok(Box::new(subscription) as Box<dyn Subscription<M>>)
    }

    /// Shut down, shutting down all the buses
    async fn shutdown(&self) -> Result<()> {
        let buses = self.buses.lock().await;
        for (_, bus) in buses.iter() {
            let _ = bus.shutdown().await;
        }
        Ok(())
    }
}

// -- Tests --
#[cfg(test)]
mod tests {
    use super::*;
    use caryatid_sdk::mock_bus::MockBus;
    use config::{Config, FileFormat};
    use tracing::Level;
    use tracing_subscriber;

    // Helper to set up a routing bus with 2 mock sub-buses, from given config string
    struct TestSetup<M: MessageBounds> {
        mock_foo: Arc<MockBus<M>>,
        mock_bar: Arc<MockBus<M>>,
        bus: RoutingBus<M>,
    }

    impl<M: MessageBounds> TestSetup<M> {
        fn new(config_str: &str) -> Self {
            // Set up tracing
            let _ = tracing_subscriber::fmt()
                .with_max_level(Level::DEBUG)
                .with_test_writer()
                .try_init();

            // Parse config
            let config = Config::builder()
                .add_source(config::File::from_str(config_str, FileFormat::Toml))
                .build()
                .unwrap();

            // Create mock buses
            let mock_foo = Arc::new(MockBus::<M>::new(&config));
            let mock_bar = Arc::new(MockBus::<M>::new(&config));

            // BusInfo to pass to routing
            let mut buses: Vec<Arc<BusInfo<M>>> = Vec::new();
            buses.push(Arc::new(BusInfo {
                id: "foo".to_string(),
                bus: mock_foo.clone(),
            }));

            buses.push(Arc::new(BusInfo {
                id: "bar".to_string(),
                bus: mock_bar.clone(),
            }));

            // Create the bus
            let bus = RoutingBus::<M>::new(&config, Arc::new(buses));

            Self {
                mock_foo,
                mock_bar,
                bus,
            }
        }
    }

    #[tokio::test]
    async fn subscribe_with_double_route_subscribes_to_both() {
        let config = r###"
[[route]]
pattern = "#"
bus = ["foo", "bar"]
"###;

        let setup = TestSetup::<String>::new(config);

        // Subscribe
        assert!(setup.bus.subscribe("test").await.is_ok());

        // Check foo got it
        let foo_subscriptions = setup.mock_foo.subscriptions.lock().await;
        assert_eq!(foo_subscriptions.len(), 1);
        let foo_0 = &foo_subscriptions[0];
        assert_eq!(foo_0.topic, "test");

        // Check bar got it
        let bar_subscriptions = setup.mock_bar.subscriptions.lock().await;
        assert_eq!(bar_subscriptions.len(), 1);
        let bar_0 = &bar_subscriptions[0];
        assert_eq!(bar_0.topic, "test");
    }

    #[tokio::test]
    async fn subscribe_with_single_route_subscribes_to_only_one() {
        let config = r###"
[[route]]
pattern = "#"
bus = "foo"
"###;

        let setup = TestSetup::<String>::new(config);

        // Subscribe
        assert!(setup.bus.subscribe("test").await.is_ok());

        // Check foo got it
        let foo_subscriptions = setup.mock_foo.subscriptions.lock().await;
        assert_eq!(foo_subscriptions.len(), 1);
        let foo_0 = &foo_subscriptions[0];
        assert_eq!(foo_0.topic, "test");

        // Check bar didn't get it
        let bar_subscriptions = setup.mock_bar.subscriptions.lock().await;
        assert_eq!(bar_subscriptions.len(), 0);
    }

    #[tokio::test]
    async fn publish_with_double_route_sends_to_both() {
        let config = r###"
[[route]]
pattern = "#"
bus = ["foo", "bar"]
"###;

        let setup = TestSetup::<String>::new(config);

        // Send a message
        assert!(setup
            .bus
            .publish("test", Arc::new("Hello, world!".to_string()))
            .await
            .is_ok());

        // Check foo got it
        let foo_publishes = setup.mock_foo.publishes.lock().await;
        assert_eq!(foo_publishes.len(), 1);
        let foo_0 = &foo_publishes[0];
        assert_eq!(foo_0.topic, "test");
        assert_eq!(foo_0.message.as_ref(), "Hello, world!");

        // Check bar got it
        let bar_publishes = setup.mock_bar.publishes.lock().await;
        assert_eq!(bar_publishes.len(), 1);
        let bar_0 = &bar_publishes[0];
        assert_eq!(bar_0.topic, "test");
        assert_eq!(bar_0.message.as_ref(), "Hello, world!");
    }

    #[tokio::test]
    async fn publish_with_single_route_sends_to_only_one() {
        let config = r###"
[[route]]
pattern = "test"
bus = "foo"

[[route]]
pattern = "#"
bus = ["foo", "bar"]
"###;

        let setup = TestSetup::<String>::new(config);

        // Send a message
        assert!(setup
            .bus
            .publish("test", Arc::new("Hello, world!".to_string()))
            .await
            .is_ok());

        // Check foo got it
        let foo_publishes = setup.mock_foo.publishes.lock().await;
        assert_eq!(foo_publishes.len(), 1);
        let foo_0 = &foo_publishes[0];
        assert_eq!(foo_0.topic, "test");
        assert_eq!(foo_0.message.as_ref(), "Hello, world!");

        // Check bar didn't get it
        let bar_publishes = setup.mock_bar.publishes.lock().await;
        assert_eq!(bar_publishes.len(), 0);
    }

    #[tokio::test]
    async fn shutdown_is_passed_to_both_sub_buses() {
        let setup = TestSetup::<String>::new("");

        // Shut it down
        assert!(setup.bus.shutdown().await.is_ok());

        // Check foo got it
        assert_eq!(*setup.mock_foo.shutdowns.lock().await, 1);

        // Check bar got it
        assert_eq!(*setup.mock_bar.shutdowns.lock().await, 1);
    }
}<|MERGE_RESOLUTION|>--- conflicted
+++ resolved
@@ -1,9 +1,6 @@
 //! Message super-bus which routes to other MessageBuses
 use anyhow::Result;
-<<<<<<< HEAD
-=======
 use async_trait::async_trait;
->>>>>>> ca4ce1d4
 use caryatid_sdk::config::config_from_value;
 use caryatid_sdk::match_topic::match_topic;
 use caryatid_sdk::message_bus::{MessageBounds, MessageBus, Subscription, SubscriptionBounds};
@@ -13,14 +10,10 @@
 use std::mem;
 use std::sync::Arc;
 use tokio::sync::Mutex;
-<<<<<<< HEAD
-use tracing::{error, info};
-=======
 use tokio::time::Duration;
 use tracing::{error, info};
 
 const DEFAULT_REQUEST_TIMEOUT: u64 = 5;
->>>>>>> ca4ce1d4
 
 // By creating a function that returns the subscription, we can keep the
 // subscription and corresponding future bound to each other whilst only
@@ -141,10 +134,7 @@
         Self {
             buses: Arc::new(Mutex::new(buses)),
             routes: Arc::new(Mutex::new(routes)),
-<<<<<<< HEAD
-=======
             request_timeout: timeout,
->>>>>>> ca4ce1d4
         }
     }
 }
@@ -155,28 +145,6 @@
     M: MessageBounds + serde::Serialize + serde::de::DeserializeOwned,
 {
     /// Publish a message on a given topic
-<<<<<<< HEAD
-    fn publish(&self, topic: &str, message: Arc<M>) -> BoxFuture<'static, Result<()>> {
-        let routes = self.routes.clone();
-        let topic = topic.to_string();
-
-        Box::pin(async move {
-            // Get matching routes, limiting lock duration
-            let matching: Vec<_> = {
-                let routes = routes.lock().await;
-                routes
-                    .iter()
-                    .filter(|route| match_topic(&route.pattern, &topic))
-                    .map(Arc::clone)
-                    .collect()
-            };
-
-            for route in matching {
-                for bus in route.buses.iter() {
-                    let _ = bus.publish(&topic, message.clone()).await;
-                }
-                break; // Stop after match
-=======
     async fn publish(&self, topic: &str, message: Arc<M>) -> Result<()> {
         let topic = topic.to_string();
 
@@ -193,7 +161,6 @@
         for route in matching {
             for bus in route.buses.iter() {
                 let _ = bus.publish(&topic, message.clone()).await;
->>>>>>> ca4ce1d4
             }
             break; // Stop after match
         }
@@ -205,32 +172,6 @@
         self.request_timeout
     }
 
-<<<<<<< HEAD
-        Box::pin(async move {
-            // Get matching routes, limiting lock duration
-            let matching: Vec<_> = {
-                let routes = routes.lock().await;
-                routes
-                    .iter()
-                    .filter(|route| match_topic(&route.pattern, &topic))
-                    .map(Arc::clone)
-                    .collect()
-            };
-
-            let mut subscription = RoutingSubscription::new();
-            for route in matching {
-                for bus in route.buses.iter() {
-                    match bus.register(&topic).await {
-                        Ok(sub) => {
-                            subscription.reads.push(read(sub));
-                        }
-                        Err(e) => {
-                            error!("Could not register subscription on topic {topic}: {e}");
-                        }
-                    }
-                }
-                break; // Stop after match
-=======
     /// Subscribe to a topic
     async fn subscribe(&self, topic: &str) -> Result<Box<dyn Subscription<M>>> {
         let topic = topic.to_string();
@@ -256,7 +197,6 @@
                         error!("Could not register subscription on topic {topic}: {e}");
                     }
                 }
->>>>>>> ca4ce1d4
             }
             break; // Stop after match
         }
