--- conflicted
+++ resolved
@@ -1,9 +1,6 @@
 //! MessageBus implementation for RabbitMQ
 use anyhow::{Context, Result};
-<<<<<<< HEAD
-=======
 use async_trait::async_trait;
->>>>>>> ca4ce1d4
 use caryatid_sdk::message_bus::{MessageBounds, MessageBus, Subscription, SubscriptionBounds};
 use config::Config;
 use futures::future::BoxFuture;
@@ -19,14 +16,10 @@
 use std::marker::PhantomData;
 use std::sync::Arc;
 use tokio::sync::Mutex;
-<<<<<<< HEAD
-use tracing::{error, info};
-=======
 use tokio::time::Duration;
 use tracing::{error, info};
 
 const DEFAULT_REQUEST_TIMEOUT: u64 = 5;
->>>>>>> ca4ce1d4
 
 struct RabbitMQSubscription<M> {
     consumer: Consumer,
@@ -68,11 +61,8 @@
     connection: Arc<Mutex<Connection>>, // RabbitMQ connection
     channel: Arc<Mutex<Channel>>,       // RabbitMQ outgoing channel
     exchange: String,                   // Exchange name
+    request_timeout: Duration,          // Handle request timeout
     _phantom: PhantomData<M>,           // Required to associate with <M> (eww)
-<<<<<<< HEAD
-=======
-    request_timeout: Duration,
->>>>>>> ca4ce1d4
 }
 
 impl<M: MessageBounds> RabbitMQBus<M> {
@@ -130,10 +120,7 @@
 }
 
 /// Implement MessageBus trait
-<<<<<<< HEAD
-=======
 #[async_trait]
->>>>>>> ca4ce1d4
 impl<M: MessageBounds + serde::Serialize + serde::de::DeserializeOwned> MessageBus<M>
     for RabbitMQBus<M>
 {
@@ -172,55 +159,6 @@
         let topic = topic.to_string();
         let exchange = self.exchange.clone();
 
-<<<<<<< HEAD
-        Box::pin(async move {
-            // Create a new channel for this subscriber
-            let channel = connection
-                .lock()
-                .await
-                .create_channel()
-                .await
-                .with_context(|| "Failed to create channel")?;
-
-            // Declare the queue
-            let queue = channel
-                .queue_declare(
-                    &topic,
-                    QueueDeclareOptions::default(),
-                    FieldTable::default(),
-                )
-                .await
-                .with_context(|| "Failed to declare queue")?;
-
-            // Bind the queue to the exchange with the specified pattern
-            channel
-                .queue_bind(
-                    queue.name().as_str(),
-                    &exchange,
-                    &topic,
-                    QueueBindOptions::default(),
-                    FieldTable::default(),
-                )
-                .await
-                .with_context(|| "Failed to bind queue")?;
-
-            // Start consuming messages from the queue
-            let consumer = channel
-                .basic_consume(
-                    queue.name().as_str(),
-                    "",
-                    BasicConsumeOptions::default(),
-                    FieldTable::default(),
-                )
-                .await
-                .with_context(|| "Failed to start consumer")?;
-
-            Ok(Box::new(RabbitMQSubscription {
-                consumer,
-                _phantom: PhantomData,
-            }) as Box<dyn Subscription<M>>)
-        })
-=======
         // Create a new channel for this subscriber
         let channel = connection
             .lock()
@@ -266,7 +204,6 @@
             consumer,
             _phantom: PhantomData,
         }) as Box<dyn Subscription<M>>)
->>>>>>> ca4ce1d4
     }
 
     /// Shut down the bus connection
