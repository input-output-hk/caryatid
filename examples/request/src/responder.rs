//! Simple Caraytid module - responder side
use anyhow::Result;
<<<<<<< HEAD
use caryatid_sdk::{module, Context, MessageBusExt, Module};
=======
use caryatid_sdk::{module, Context, Module};
>>>>>>> ca4ce1d4
use config::Config;
use serde_json::Value;
use std::sync::Arc;
use tracing::info;

/// Standard message type
type MType = serde_json::Value;

/// Responder module
#[module(
    message_type(MType),
    name = "responder",
    description = "Example responder"
)]
pub struct Responder;

impl Responder {
    async fn handler(message: Arc<Value>) -> Arc<Value> {
        info!("Handler received {:?}", message);

        let mut message = (*message).clone();

        if let Some(obj) = message.as_object_mut() {
            obj.insert(
                "response".to_string(),
                Value::String("Loud and clear".to_string()),
            );
        }

        info!("Responding with {:?}", message);
        Arc::new(message)
    }

    async fn init(&self, context: Arc<Context<MType>>, config: Arc<Config>) -> Result<()> {
        let topic = config.get_string("topic").unwrap_or("test".to_string());
        info!("Creating responder on '{}'", topic);
        context.handle(&topic, Self::handler);

        Ok(())
    }
}<|MERGE_RESOLUTION|>--- conflicted
+++ resolved
@@ -1,10 +1,6 @@
 //! Simple Caraytid module - responder side
 use anyhow::Result;
-<<<<<<< HEAD
-use caryatid_sdk::{module, Context, MessageBusExt, Module};
-=======
 use caryatid_sdk::{module, Context, Module};
->>>>>>> ca4ce1d4
 use config::Config;
 use serde_json::Value;
 use std::sync::Arc;
