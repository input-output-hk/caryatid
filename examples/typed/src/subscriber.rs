//! Simple Caraytid module - subscriber side
use crate::message::Message;
use anyhow::Result;
<<<<<<< HEAD
use caryatid_sdk::{module, Context, MessageBusExt, Module};
=======
use caryatid_sdk::{module, Context, Module};
>>>>>>> ca4ce1d4
use chrono::Local;
use config::Config;
use std::sync::Arc;
use tracing::{error, info};

/// Typed subscriber module
#[module(
    message_type(Message),
    name = "subscriber",
    description = "Typed subscriber module"
)]
pub struct Subscriber;

impl Subscriber {
    // Implement the single initialisation function, with application
    // Context and this module's Config
    async fn init(&self, context: Arc<Context<Message>>, config: Arc<Config>) -> Result<()> {
        // Get configuration
        let topic = config.get_string("topic").unwrap_or("test".to_string());
        info!("Creating subscriber on '{}'", topic);

        // Register a subscriber on the message bus to listen for messages
        // Message is an enum of all possible messages
<<<<<<< HEAD
        context
            .message_bus
            .subscribe(&topic, |message: Arc<Message>| async move {
=======
        let mut subscription = context.subscribe(&topic).await?;
        context.run(async move {
            loop {
                let Ok((_, message)) = subscription.read().await else {
                    return;
                };
>>>>>>> ca4ce1d4
                match message.as_ref() {
                    Message::None(_) => error!("Received empty message!"),
                    Message::Test(test) => info!("Received test: {} {}", test.data, test.number),
                    Message::String(s) => info!("Received string {s}"),
                    Message::JSON(json) => info!("Received JSON {:?}", json),
                    _ => error!("Unexpected message type"),
                }
<<<<<<< HEAD
            })?;

        // Register for clock ticks too
        context
            .message_bus
            .subscribe("clock.tick", |message: Arc<Message>| async move {
=======
            }
        });

        // Register for clock ticks too
        let mut subscription = context.subscribe("clock.tick").await?;
        context.run(async move {
            loop {
                let Ok((_, message)) = subscription.read().await else {
                    return;
                };
>>>>>>> ca4ce1d4
                match message.as_ref() {
                    Message::Clock(message) => {
                        let localtime = message.time.with_timezone(&Local);
                        info!(
                            "The time sponsored by Caryatid is {}",
                            localtime.format("%H:%M:%S").to_string()
                        )
                    }
                    _ => error!("Unexpected clock message type"),
                }
<<<<<<< HEAD
            })?;
=======
            }
        });
>>>>>>> ca4ce1d4

        Ok(())
    }
}<|MERGE_RESOLUTION|>--- conflicted
+++ resolved
@@ -1,11 +1,7 @@
 //! Simple Caraytid module - subscriber side
 use crate::message::Message;
 use anyhow::Result;
-<<<<<<< HEAD
-use caryatid_sdk::{module, Context, MessageBusExt, Module};
-=======
 use caryatid_sdk::{module, Context, Module};
->>>>>>> ca4ce1d4
 use chrono::Local;
 use config::Config;
 use std::sync::Arc;
@@ -29,18 +25,12 @@
 
         // Register a subscriber on the message bus to listen for messages
         // Message is an enum of all possible messages
-<<<<<<< HEAD
-        context
-            .message_bus
-            .subscribe(&topic, |message: Arc<Message>| async move {
-=======
         let mut subscription = context.subscribe(&topic).await?;
         context.run(async move {
             loop {
                 let Ok((_, message)) = subscription.read().await else {
                     return;
                 };
->>>>>>> ca4ce1d4
                 match message.as_ref() {
                     Message::None(_) => error!("Received empty message!"),
                     Message::Test(test) => info!("Received test: {} {}", test.data, test.number),
@@ -48,14 +38,6 @@
                     Message::JSON(json) => info!("Received JSON {:?}", json),
                     _ => error!("Unexpected message type"),
                 }
-<<<<<<< HEAD
-            })?;
-
-        // Register for clock ticks too
-        context
-            .message_bus
-            .subscribe("clock.tick", |message: Arc<Message>| async move {
-=======
             }
         });
 
@@ -66,7 +48,6 @@
                 let Ok((_, message)) = subscription.read().await else {
                     return;
                 };
->>>>>>> ca4ce1d4
                 match message.as_ref() {
                     Message::Clock(message) => {
                         let localtime = message.time.with_timezone(&Local);
@@ -77,12 +58,8 @@
                     }
                     _ => error!("Unexpected clock message type"),
                 }
-<<<<<<< HEAD
-            })?;
-=======
             }
         });
->>>>>>> ca4ce1d4
 
         Ok(())
     }
