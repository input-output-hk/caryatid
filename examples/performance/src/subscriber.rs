--- conflicted
+++ resolved
@@ -1,11 +1,7 @@
 //! Caraytid performance test - subscriber side
 use crate::message::Message;
 use anyhow::Result;
-<<<<<<< HEAD
-use caryatid_sdk::{module, Context, MessageBusExt, Module};
-=======
 use caryatid_sdk::{module, Context, Module};
->>>>>>> ca4ce1d4
 use config::Config;
 use std::sync::Arc;
 use tokio::sync::Mutex;
@@ -39,37 +35,6 @@
         }));
 
         // Register a subscriber
-<<<<<<< HEAD
-        context
-            .message_bus
-            .subscribe(&topic, move |message: Arc<Message>| {
-                let stats = stats.clone();
-                async move {
-                    match message.as_ref() {
-                        Message::Stop(_) => {
-                            let stats = stats.lock().await;
-                            let elapsed = stats
-                                .last_message_time
-                                .duration_since(stats.first_message_time)
-                                .as_secs_f64();
-
-                            info!("Elapsed time: {:.2}s", elapsed);
-                            info!("Count: {}", stats.count);
-                            let fcount = stats.count as f64;
-                            info!("Average time: {:.2}us", elapsed / fcount * 1e6);
-                            if elapsed > 0.0 {
-                                info!("Rate: {}/sec", (fcount / elapsed).round() as u64);
-                            }
-                        }
-                        _ => {
-                            let now = Instant::now();
-                            let mut stats = stats.lock().await;
-                            stats.last_message_time = now;
-                            if stats.count == 0 {
-                                stats.first_message_time = now;
-                            }
-                            stats.count += 1;
-=======
         let mut subscription = context.subscribe(&topic).await?;
         context.run(async move {
             loop {
@@ -98,16 +63,12 @@
                         stats.last_message_time = now;
                         if stats.count == 0 {
                             stats.first_message_time = now;
->>>>>>> ca4ce1d4
                         }
+                        stats.count += 1;
                     }
                 }
-<<<<<<< HEAD
-            })?;
-=======
             }
         });
->>>>>>> ca4ce1d4
 
         Ok(())
     }
