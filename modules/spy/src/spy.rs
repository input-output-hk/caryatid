//! Caryatid Spy module

use anyhow::Result;
<<<<<<< HEAD
use caryatid_sdk::{module, Context, MessageBounds, MessageBusExt, Module};
=======
use caryatid_sdk::{module, Context, MessageBounds, Module};
>>>>>>> ca4ce1d4
use config::Config;
use std::sync::Arc;
use tracing::{error, info};

/// Spy module
/// Parameterised by the outer message enum used on the bus
#[module(message_type(M), name = "spy", description = "Message spy")]
pub struct Spy<M: MessageBounds + std::fmt::Debug>;

impl<M: MessageBounds + std::fmt::Debug> Spy<M> {
    async fn init(&self, context: Arc<Context<M>>, config: Arc<Config>) -> Result<()> {
        match config.get_string("topic") {
            Ok(topic) => {
                info!("Creating message spy on '{}'", topic);
<<<<<<< HEAD
                context
                    .message_bus
                    .subscribe(&topic, |message: Arc<M>| async move {
                        info!("{:?}", message);
                    })?;
=======
                let mut subscription = context.subscribe(&topic).await?;
                context.run(async move {
                    loop {
                        let Ok((_, message)) = subscription.read().await else {
                            return;
                        };
                        info!("{:?}", message);
                    }
                });
>>>>>>> ca4ce1d4
            }

            _ => error!("No topic given for Spy module - no effect"),
        }

        Ok(())
    }
}<|MERGE_RESOLUTION|>--- conflicted
+++ resolved
@@ -1,11 +1,7 @@
 //! Caryatid Spy module
 
 use anyhow::Result;
-<<<<<<< HEAD
-use caryatid_sdk::{module, Context, MessageBounds, MessageBusExt, Module};
-=======
 use caryatid_sdk::{module, Context, MessageBounds, Module};
->>>>>>> ca4ce1d4
 use config::Config;
 use std::sync::Arc;
 use tracing::{error, info};
@@ -20,13 +16,6 @@
         match config.get_string("topic") {
             Ok(topic) => {
                 info!("Creating message spy on '{}'", topic);
-<<<<<<< HEAD
-                context
-                    .message_bus
-                    .subscribe(&topic, |message: Arc<M>| async move {
-                        info!("{:?}", message);
-                    })?;
-=======
                 let mut subscription = context.subscribe(&topic).await?;
                 context.run(async move {
                     loop {
@@ -36,7 +25,6 @@
                         info!("{:?}", message);
                     }
                 });
->>>>>>> ca4ce1d4
             }
 
             _ => error!("No topic given for Spy module - no effect"),
