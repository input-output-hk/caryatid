//! Caryatid Record module

use anyhow::{Error, Result};
<<<<<<< HEAD
use caryatid_sdk::{module, Context, MessageBounds, MessageBusExt, Module};
=======
use caryatid_sdk::{module, Context, MessageBounds, Module};
>>>>>>> ca4ce1d4
use config::Config;
use std::fs::File;
use std::path::{Path, PathBuf};
use std::sync::atomic::{AtomicU64, Ordering};
use std::sync::Arc;
use tracing::{error, info};

/// Record module
/// Parameterised by the outer message enum used on the bus
#[module(message_type(M), name = "record", description = "Message recorder")]
pub struct Record<M: MessageBounds + serde::Serialize>;

impl<M: MessageBounds + serde::Serialize> Record<M> {
    async fn init(&self, context: Arc<Context<M>>, config: Arc<Config>) -> Result<()> {
        match config.get_string("topic") {
            Ok(topic) => {
                match config.get_string("path") {
                    Ok(path) => {
                        let path = PathBuf::from(&path);
                        let dir = Path::new(&path);
                        if !dir.is_dir() {
                            error!("Path does not exist or is not directory for Record module");
                            return Err(Error::msg(
                                "Path does not exist or is not directory for Record module",
                            ));
                        }
                        info!("Creating message recorder on '{}'", topic);
                        let num = Arc::new(AtomicU64::new(0));
<<<<<<< HEAD
                        context
                            .message_bus
                            .subscribe(&topic, move |message: Arc<M>| {
                                let num = num.clone();
                                let path = path.clone();
                                async move {
                                    let filename = path.join(format!(
                                        "{}.json",
                                        num.fetch_add(1, Ordering::SeqCst)
                                    ));
                                    match File::create(&filename) {
                                        Ok(file) => {
                                            match serde_json::to_writer(file, &*message) {
                                                Err(error) => {
                                                    error!(
                                                        "Failed to record message to file {:?}: {}",
                                                        &filename, error
                                                    );
                                                }
                                                _ => (),
                                            };
                                        }
                                        Err(error) => {
                                            error!(
                                                "Failed to record message to file {:?}: {}",
                                                &filename, error
                                            );
                                        }
                                    };
                                }
                            })?;
=======
                        let mut subscription = context.subscribe(&topic).await?;
                        context.run(async move {
                            loop {
                                let Ok((_, message)) = subscription.read().await else {
                                    return;
                                };
                                let filename = path
                                    .join(format!("{}.json", num.fetch_add(1, Ordering::SeqCst)));
                                match File::create(&filename) {
                                    Ok(file) => {
                                        match serde_json::to_writer(file, &*message) {
                                            Err(error) => {
                                                error!(
                                                    "Failed to record message to file {:?}: {}",
                                                    &filename, error
                                                );
                                            }
                                            _ => (),
                                        };
                                    }
                                    Err(error) => {
                                        error!(
                                            "Failed to record message to file {:?}: {}",
                                            &filename, error
                                        );
                                    }
                                }
                            }
                        });
>>>>>>> ca4ce1d4
                    }
                    _ => error!("No path given for Record module"),
                };
            }

            _ => error!("No topic given for Record module - no effect"),
        }

        Ok(())
    }
}<|MERGE_RESOLUTION|>--- conflicted
+++ resolved
@@ -1,11 +1,7 @@
 //! Caryatid Record module
 
 use anyhow::{Error, Result};
-<<<<<<< HEAD
-use caryatid_sdk::{module, Context, MessageBounds, MessageBusExt, Module};
-=======
 use caryatid_sdk::{module, Context, MessageBounds, Module};
->>>>>>> ca4ce1d4
 use config::Config;
 use std::fs::File;
 use std::path::{Path, PathBuf};
@@ -34,39 +30,6 @@
                         }
                         info!("Creating message recorder on '{}'", topic);
                         let num = Arc::new(AtomicU64::new(0));
-<<<<<<< HEAD
-                        context
-                            .message_bus
-                            .subscribe(&topic, move |message: Arc<M>| {
-                                let num = num.clone();
-                                let path = path.clone();
-                                async move {
-                                    let filename = path.join(format!(
-                                        "{}.json",
-                                        num.fetch_add(1, Ordering::SeqCst)
-                                    ));
-                                    match File::create(&filename) {
-                                        Ok(file) => {
-                                            match serde_json::to_writer(file, &*message) {
-                                                Err(error) => {
-                                                    error!(
-                                                        "Failed to record message to file {:?}: {}",
-                                                        &filename, error
-                                                    );
-                                                }
-                                                _ => (),
-                                            };
-                                        }
-                                        Err(error) => {
-                                            error!(
-                                                "Failed to record message to file {:?}: {}",
-                                                &filename, error
-                                            );
-                                        }
-                                    };
-                                }
-                            })?;
-=======
                         let mut subscription = context.subscribe(&topic).await?;
                         context.run(async move {
                             loop {
@@ -96,7 +59,6 @@
                                 }
                             }
                         });
->>>>>>> ca4ce1d4
                     }
                     _ => error!("No path given for Record module"),
                 };
