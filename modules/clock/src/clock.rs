//! Caryatid Clock module
//! Generates regular clock.tick events

use anyhow::Result;
use caryatid_sdk::{module, Context, MessageBounds, Module};
use chrono::{DateTime, Utc};
use config::Config;
use std::sync::Arc;
use std::time::SystemTime;
use tokio::time::{interval_at, Duration, Instant};
use tracing::{debug, error};

const DEFAULT_TOPIC: &str = "clock.tick";

pub mod messages;
use messages::ClockTickMessage;

/// Clock module
/// Parameterised by the outer message enum used on the bus
#[module(message_type(M), name = "clock", description = "System clock")]
pub struct Clock<M: From<ClockTickMessage> + MessageBounds>;

impl<M: From<ClockTickMessage> + MessageBounds> Clock<M> {
    async fn init(&self, context: Arc<Context<M>>, config: Arc<Config>) -> Result<()> {
        let message_bus = context.message_bus.clone();
        let topic = config
            .get_string("topic")
            .unwrap_or(DEFAULT_TOPIC.to_string());

        context.run(async move {
            let start_instant = Instant::now();
            let start_system = SystemTime::now();

            let mut interval = interval_at(start_instant, Duration::from_secs(1));
            let mut number = 0u64;

            loop {
                let scheduled_instant = interval.tick().await;

                // Get wall clock equivalent for this
                let wall_clock = start_system + scheduled_instant.duration_since(start_instant);

                // Convert to a chrono DateTime<Utc>
                let datetime = DateTime::<Utc>::from(wall_clock);

                // Construct message
                let message = ClockTickMessage {
                    time: datetime,
                    number: number,
                };

                debug!("Clock sending {:?}", message);

                let message_enum: M = message.into(); // 'Promote' to outer enum
                message_bus
                    .publish(&topic, Arc::new(message_enum))
                    .await
                    .unwrap_or_else(|e| error!("Failed to publish: {e}"));

                number += 1;
            }
        });

        Ok(())
    }
}

// -- Tests --
#[cfg(test)]
mod tests {
    use super::*;
    use caryatid_sdk::mock_bus::MockBus;
<<<<<<< HEAD
    use caryatid_sdk::{MessageBus, MessageBusExt};
=======
>>>>>>> ca4ce1d4
    use config::{Config, FileFormat};
    use tokio::sync::{mpsc, watch::Sender, Notify};
    use tokio::time::{timeout, Duration};
    use tracing::Level;
    use tracing_subscriber;

    // Message type which includes a ClockTickMessage
    #[derive(Debug, Clone, serde::Serialize, serde::Deserialize)]
    pub enum Message {
        None(()),
        Clock(ClockTickMessage), // Clock tick
    }

    impl Default for Message {
        fn default() -> Self {
            Message::None(())
        }
    }

    impl From<ClockTickMessage> for Message {
        fn from(msg: ClockTickMessage) -> Self {
            Message::Clock(msg)
        }
    }

    // Helper to create a clock talking to a mock message bus
    struct TestSetup {
        module: Arc<dyn Module<Message>>,
        context: Arc<Context<Message>>,
    }

    impl TestSetup {
        async fn new(config_str: &str) -> Self {
            // Set up tracing
            let _ = tracing_subscriber::fmt()
                .with_max_level(Level::DEBUG)
                .with_test_writer()
                .try_init();

            // Parse config
            let config = Arc::new(
                Config::builder()
                    .add_source(config::File::from_str(config_str, FileFormat::Toml))
                    .build()
                    .unwrap(),
            );
<<<<<<< HEAD
=======

            // Create mock bus
            let bus = Arc::new(MockBus::<Message>::new(&config));
>>>>>>> ca4ce1d4

            // Create a context
            let context = Arc::new(Context::new(
                config.clone(),
                bus.clone(),
                Sender::<bool>::new(false),
            ));

            // Create the clock
            let clock = Clock::<Message> {
                _marker: std::marker::PhantomData,
            };
            assert!(clock.init(context.clone(), config).await.is_ok());

            Self {
<<<<<<< HEAD
                bus,
=======
>>>>>>> ca4ce1d4
                module: Arc::new(clock),
                context,
            }
        }

        fn start(&self) {
            let _ = self.context.startup_watch.send(true);
        }
    }

    #[tokio::test]
    async fn construct_a_clock() {
        let setup = TestSetup::new("").await;
        assert_eq!(setup.module.get_name(), "clock");
        assert_eq!(setup.module.get_description(), "System clock");
    }

    #[tokio::test]
    async fn clock_sends_tick_messages() {
        let setup = TestSetup::new("").await;
        let notify = Arc::new(Notify::new());

        // Register for clock.tick
        let notify_clone = notify.clone();
<<<<<<< HEAD
        assert!(setup
            .bus
            .subscribe("clock.tick", move |_message: Arc<Message>| {
                let notify_clone = notify_clone.clone();
                async move {
                    notify_clone.notify_one();
                }
            })
            .is_ok());
=======
        let subscription = setup.context.subscribe("clock.tick").await;
        assert!(subscription.is_ok());
        let Ok(mut subscription) = subscription else {
            return;
        };
        setup.context.run(async move {
            loop {
                let Ok(_) = subscription.read().await else {
                    return;
                };
                notify_clone.notify_one();
            }
        });
>>>>>>> ca4ce1d4

        setup.start();

        // Wait for it to be received, or timeout
        assert!(
            timeout(Duration::from_secs(1), notify.notified())
                .await
                .is_ok(),
            "Didn't receive a clock.tick message"
        );

        // Wait for another one
        assert!(
            timeout(Duration::from_secs(2), notify.notified())
                .await
                .is_ok(),
            "Didn't receive a second clock.tick message"
        );
    }

    #[tokio::test]
    async fn clock_messages_have_increasing_times_and_ticks() {
        let setup = TestSetup::new("topic = 'tick'").await; // Also test configured topic
        let (tx, mut rx) = mpsc::channel(10);

        // Register for tick
<<<<<<< HEAD
        assert!(setup
            .bus
            .subscribe("tick", move |message: Arc<Message>| {
                let tx = tx.clone();
                async move {
                    let _ = tx.send(message).await;
                }
            })
            .is_ok());
=======
        let subscription = setup.context.subscribe("tick").await;
        assert!(subscription.is_ok());
        let Ok(mut subscription) = subscription else {
            return;
        };
        setup.context.run(async move {
            loop {
                let Ok((_, message)) = subscription.read().await else {
                    return;
                };
                let _ = tx.send(message).await;
            }
        });
>>>>>>> ca4ce1d4

        setup.start();

        // Wait for the first message
        let first_res = timeout(Duration::from_secs(1), rx.recv()).await;
        assert!(first_res.is_ok(), "Didn't receive the first tick message");

        let first_message = first_res.unwrap();
        assert!(first_message.is_some(), "First message was None");

        // Extract and verify the type of the first message
        let first_clock = match first_message.unwrap().as_ref() {
            Message::Clock(clock) => clock.clone(),
            _ => panic!("First message was not a ClockTickMessage"),
        };

        // Wait for the second message
        let second_res = timeout(Duration::from_secs(2), rx.recv()).await;
        assert!(second_res.is_ok(), "Didn't receive the second tick message");

        let second_message = second_res.unwrap();
        assert!(second_message.is_some(), "Second message was None");

        // Extract and verify the type of the second message
        let second_clock = match second_message.unwrap().as_ref() {
            Message::Clock(clock) => clock.clone(),
            _ => panic!("Second message was not a ClockTickMessage"),
        };

        // Compare the timestamps
        let duration = (second_clock.time - first_clock.time).num_milliseconds();
        assert!(
            (900..=1100).contains(&duration),
            "Clock tick interval was out of range: {} ms",
            duration
        );

        // Compare the numbers
        assert!(
            second_clock.number == first_clock.number + 1,
            "Second tick number was not incremented from the first"
        );
    }
}<|MERGE_RESOLUTION|>--- conflicted
+++ resolved
@@ -70,10 +70,6 @@
 mod tests {
     use super::*;
     use caryatid_sdk::mock_bus::MockBus;
-<<<<<<< HEAD
-    use caryatid_sdk::{MessageBus, MessageBusExt};
-=======
->>>>>>> ca4ce1d4
     use config::{Config, FileFormat};
     use tokio::sync::{mpsc, watch::Sender, Notify};
     use tokio::time::{timeout, Duration};
@@ -120,12 +116,9 @@
                     .build()
                     .unwrap(),
             );
-<<<<<<< HEAD
-=======
 
             // Create mock bus
             let bus = Arc::new(MockBus::<Message>::new(&config));
->>>>>>> ca4ce1d4
 
             // Create a context
             let context = Arc::new(Context::new(
@@ -141,10 +134,6 @@
             assert!(clock.init(context.clone(), config).await.is_ok());
 
             Self {
-<<<<<<< HEAD
-                bus,
-=======
->>>>>>> ca4ce1d4
                 module: Arc::new(clock),
                 context,
             }
@@ -169,17 +158,6 @@
 
         // Register for clock.tick
         let notify_clone = notify.clone();
-<<<<<<< HEAD
-        assert!(setup
-            .bus
-            .subscribe("clock.tick", move |_message: Arc<Message>| {
-                let notify_clone = notify_clone.clone();
-                async move {
-                    notify_clone.notify_one();
-                }
-            })
-            .is_ok());
-=======
         let subscription = setup.context.subscribe("clock.tick").await;
         assert!(subscription.is_ok());
         let Ok(mut subscription) = subscription else {
@@ -193,7 +171,6 @@
                 notify_clone.notify_one();
             }
         });
->>>>>>> ca4ce1d4
 
         setup.start();
 
@@ -220,17 +197,6 @@
         let (tx, mut rx) = mpsc::channel(10);
 
         // Register for tick
-<<<<<<< HEAD
-        assert!(setup
-            .bus
-            .subscribe("tick", move |message: Arc<Message>| {
-                let tx = tx.clone();
-                async move {
-                    let _ = tx.send(message).await;
-                }
-            })
-            .is_ok());
-=======
         let subscription = setup.context.subscribe("tick").await;
         assert!(subscription.is_ok());
         let Ok(mut subscription) = subscription else {
@@ -244,7 +210,6 @@
                 let _ = tx.send(message).await;
             }
         });
->>>>>>> ca4ce1d4
 
         setup.start();
 
