// Shared context passed to each module

use crate::message_bus::{MessageBounds, MessageBus};
<<<<<<< HEAD
=======
use crate::Subscription;
use anyhow::Result;
>>>>>>> ca4ce1d4
use config::Config;
use std::fmt;
use std::future::Future;
use std::sync::Arc;
use tokio::sync::watch::Sender;
use tokio::task;
use tracing::error;

pub struct Context<M: MessageBounds> {
    pub config: Arc<Config>,
    pub message_bus: Arc<dyn MessageBus<M>>,
    pub startup_watch: Sender<bool>,
}

impl<M: MessageBounds> Context<M> {
    pub fn new(
        config: Arc<Config>,
        message_bus: Arc<dyn MessageBus<M>>,
        startup_watch: Sender<bool>,
    ) -> Self {
        Self {
            config,
            message_bus,
            startup_watch,
        }
    }

    pub fn run<T, F>(&self, func: F) -> task::JoinHandle<T>
    where
        T: Send + 'static,
        F: Future<Output = T> + Send + 'static,
    {
        let mut signal = self.startup_watch.subscribe();
        tokio::spawn(async move {
            loop {
                let _ = signal.changed().await;
                if *signal.borrow_and_update() {
                    break;
                }
            }
            func.await
        })
    }

    pub async fn publish(&self, topic: &str, message: Arc<M>) -> Result<()> {
        self.message_bus.publish(topic, message).await
    }

    pub async fn request(&self, topic: &str, message: Arc<M>) -> Result<Arc<M>> {
        self.message_bus.request(topic, message).await
    }

    pub async fn subscribe(&self, topic: &str) -> Result<Box<dyn Subscription<M>>> {
        self.message_bus.subscribe(topic).await
    }

    pub fn handle<F, Fut>(&self, topic: &str, handler: F) -> task::JoinHandle<()>
    where
        F: Fn(Arc<M>) -> Fut + Send + 'static,
        Fut: Future<Output = Arc<M>> + Send + 'static,
    {
        let topic = topic.to_string();
        let message_bus = self.message_bus.clone();
        self.run(async move {
            let request_topic = format!("{topic}.#.request");
            let Ok(mut subscription) = message_bus.subscribe(&request_topic).await else {
                return;
            };
            loop {
                let Ok((topic, message)) = subscription.read().await else {
                    return;
                };
                let message = handler(message).await;
                match topic.strip_suffix(".request") {
                    Some(topic) => {
                        let response_topic = format!("{topic}.response");
                        let _ = message_bus.publish(&response_topic, message).await;
                    }
                    None => {
                        error!("Badly formed response topic {}", topic);
                    }
                }
            }
        })
    }
}

/// Minimal implementation of Debug for tracing
impl<M: MessageBounds> fmt::Debug for Context<M> {
    fn fmt(&self, f: &mut fmt::Formatter<'_>) -> fmt::Result {
        f.debug_struct("Context").finish()
<<<<<<< HEAD
=======
    }
}

// -- Tests --
#[cfg(test)]
mod tests {
    use super::*;
    use crate::mock_bus::MockBus;
    use config::{Config, FileFormat};
    use futures::future::ready;
    use tracing::{info, Level};
    use tracing_subscriber;

    // Helper to set up a correlation bus with a mock sub-bus, from given config string
    struct TestSetup<M: MessageBounds> {
        context: Arc<Context<M>>,
    }

    impl<M: MessageBounds> TestSetup<M> {
        fn new(config_str: &str) -> Self {
            // Set up tracing
            let _ = tracing_subscriber::fmt()
                .with_max_level(Level::DEBUG)
                .with_test_writer()
                .try_init();

            // Create context
            let config = Config::builder()
                .add_source(config::File::from_str(config_str, FileFormat::Toml))
                .build()
                .unwrap();

            // Create mock bus
            let mock = Arc::new(MockBus::<M>::new(&config));

            // Create context
            let context = Arc::new(Context::<M>::new(
                Arc::new(config),
                mock,
                Sender::new(false),
            ));

            Self { context }
        }
    }

    #[tokio::test]
    async fn request_succeeds_with_response() {
        let setup = TestSetup::<String>::new("request-timeout = 1");

        // Register a handler on test
        setup.context.handle("test", |message: Arc<String>| {
            info!("Subscriber got request {message}");
            ready(Arc::new("Nice to meet you".to_string()))
        });

        let _ = setup.context.startup_watch.send(true);

        // Wait for responder to be ready
        tokio::time::sleep(tokio::time::Duration::from_millis(100)).await;

        // Request with no response should timeout
        assert!(setup
            .context
            .request("test", Arc::new("Hello, world!".to_string()))
            .await
            .is_ok());
>>>>>>> ca4ce1d4
    }
}<|MERGE_RESOLUTION|>--- conflicted
+++ resolved
@@ -1,11 +1,8 @@
 // Shared context passed to each module
 
 use crate::message_bus::{MessageBounds, MessageBus};
-<<<<<<< HEAD
-=======
 use crate::Subscription;
 use anyhow::Result;
->>>>>>> ca4ce1d4
 use config::Config;
 use std::fmt;
 use std::future::Future;
@@ -97,8 +94,6 @@
 impl<M: MessageBounds> fmt::Debug for Context<M> {
     fn fmt(&self, f: &mut fmt::Formatter<'_>) -> fmt::Result {
         f.debug_struct("Context").finish()
-<<<<<<< HEAD
-=======
     }
 }
 
@@ -166,6 +161,5 @@
             .request("test", Arc::new("Hello, world!".to_string()))
             .await
             .is_ok());
->>>>>>> ca4ce1d4
     }
 }