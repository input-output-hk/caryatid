// Caryatid framework module SDK - main library exports
pub mod config;
pub mod context;
<<<<<<< HEAD
pub mod correlation_bus;
=======
>>>>>>> ca4ce1d4
pub mod match_topic;
pub mod message_bus;
pub mod mock_bus;
pub mod module;
pub mod module_registry;

// Flattened re-exports
pub use self::context::Context;
pub use self::message_bus::MessageBounds;
pub use self::message_bus::MessageBus;
pub use self::message_bus::Subscription;
pub use self::message_bus::SubscriptionBounds;
pub use self::module::Module;
pub use self::module_registry::ModuleRegistry;
pub use async_trait::async_trait;
pub use caryatid_macros::module;<|MERGE_RESOLUTION|>--- conflicted
+++ resolved
@@ -1,10 +1,6 @@
 // Caryatid framework module SDK - main library exports
 pub mod config;
 pub mod context;
-<<<<<<< HEAD
-pub mod correlation_bus;
-=======
->>>>>>> ca4ce1d4
 pub mod match_topic;
 pub mod message_bus;
 pub mod mock_bus;
