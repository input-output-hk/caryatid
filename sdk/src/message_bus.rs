//! Generic MessageBus trait for any pub-sub bus
use anyhow::{anyhow, Result};
<<<<<<< HEAD
use futures::future::{ready, BoxFuture, Future};
=======
use async_trait::async_trait;
use futures::future::BoxFuture;
>>>>>>> ca4ce1d4
use std::sync::Arc;
use tokio::time::{timeout, Duration};

/// Subscriber pattern function types - takes topic and message
pub type Subscriber<M> = dyn Fn(&str, Arc<M>) -> BoxFuture<'static, ()> + Send + Sync + 'static;

pub trait SubscriptionBounds: Send {}
pub trait Subscription<M>: SubscriptionBounds {
    fn read(&mut self) -> BoxFuture<anyhow::Result<(String, Arc<M>)>>;
}

<<<<<<< HEAD
/// Message quality-of-service
#[derive(Clone, Copy)]
pub enum QoS {
    Normal, // Normal messages generated one at a time
    Bulk,   // Messages generated quickly in large volumes
}

=======
>>>>>>> ca4ce1d4
/// Message bounds trait (awaiting trait aliases)
pub trait MessageBounds:
    Send + Sync + Clone + Default + serde::Serialize + serde::de::DeserializeOwned + 'static
{
}
impl<
        T: Send + Sync + Clone + Default + serde::Serialize + serde::de::DeserializeOwned + 'static,
    > MessageBounds for T
{
}

/// Generic MessageBus trait
#[async_trait]
pub trait MessageBus<M: MessageBounds>: Send + Sync {
<<<<<<< HEAD
    /// Publish a message with normal QoS
=======
    /// Publish a message
>>>>>>> ca4ce1d4
    /// Note async but not defined as such because this is used dynamically
    async fn publish(&self, topic: &str, message: Arc<M>) -> Result<()>;

<<<<<<< HEAD
    /// Publish a message with given QoS
    fn publish_with_qos(
        &self,
        topic: &str,
        message: Arc<M>,
        _qos: QoS,
    ) -> BoxFuture<'static, Result<()>> {
        self.publish(topic, message)
    }

    /// Request/response - as publish() but returns a result
    /// Note only implemented in CorrelationBus
    fn request(
        &self,
        _topic: &str,
        _message: Arc<M>,
    ) -> BoxFuture<'static, anyhow::Result<Arc<M>>> {
        Box::pin(ready(Err(anyhow!("Not implemented"))))
    }

    /// Register with the bus
    fn register(&self, topic: &str) -> BoxFuture<Result<Box<dyn Subscription<M>>>>;

    /// Shut down
    fn shutdown(&self) -> BoxFuture<'static, anyhow::Result<()>>;
}

/// Extension trait to sugar registration
/// Needed because MessageBus must be object-safe to be used dynamically,
/// which means we can't accept closures through type parameters
pub trait MessageBusExt<M: MessageBounds> {
    /// Register a simple asynchronous lambda/closure with no result
    fn subscribe<F, Fut>(&self, topic: &str, subscriber: F) -> Result<()>
    where
        F: Fn(Arc<M>) -> Fut + Send + Sync + 'static,
        Fut: Future<Output = ()> + Send + 'static;

    /// Register a handler function which returns a future for
    /// the result.  They must return an M, not a Result, because
    /// we have no generic way of passing back an error.
    fn handle<F, Fut>(&self, topic: &str, subscriber: F) -> Result<()>
    where
        F: Fn(Arc<M>) -> Fut + Send + Sync + Clone + 'static,
        Fut: Future<Output = Arc<M>> + Send + 'static;
}

impl<M: MessageBounds> MessageBusExt<M> for Arc<dyn MessageBus<M>> {
    fn subscribe<F, Fut>(&self, topic: &str, subscriber: F) -> Result<()>
    where
        F: Fn(Arc<M>) -> Fut + Send + Sync + 'static,
        Fut: Future<Output = ()> + Send + 'static,
    {
        let arc_self = self.clone();
        let topic = topic.to_string();

        tokio::spawn(async move {
            let arc_subscriber: Arc<Subscriber<M>> =
                Arc::new(move |_topic: &str, message: Arc<M>| Box::pin(subscriber(message)));

            match arc_self.register(&topic).await {
                Ok(mut subscription) => {
                    while let Ok((topic, message)) = subscription.read().await {
                        arc_subscriber(&topic, message.clone()).await;
                    }
                }
                Err(e) => {
                    error!("Could not register subscription on topic {topic}: {e}");
                }
            }
        });

        Ok(())
    }

    fn handle<F, Fut>(&self, topic: &str, handler: F) -> Result<()>
    where
        F: Fn(Arc<M>) -> Fut + Send + Sync + Clone + 'static,
        Fut: Future<Output = Arc<M>> + Send + 'static,
    {
        let arc_self = self.clone();
        let topic = topic.to_string();

        tokio::spawn(async move {
            let arc_self_2 = arc_self.clone();
            let arc_subscriber: Arc<Subscriber<M>> = Arc::new(move |topic, message: Arc<M>| {
                let arc_self = arc_self_2.clone();
                let handler = handler.clone();
                let response_topic = format!("response.{topic}");

                Box::pin(async move {
                    let response = handler(message).await;
                    if let Err(e) = arc_self.publish(&response_topic, response.clone()).await {
                        error!("Response on {response_topic} failed {e} - timed out?");
                    }
                })
            });

            // Subscribe for all request IDs in this topic
            let request_pattern = format!("{topic}.*");
            match arc_self.register(&request_pattern).await {
                Ok(mut subscription) => {
                    while let Ok((topic, message)) = subscription.read().await {
                        arc_subscriber(&topic, message).await;
                    }
                }
                Err(e) => {
                    error!("Could not register subscription on topic {topic}: {e}");
                }
            }
        });

        Ok(())
    }
=======
    /// Get the request_timeout
    fn request_timeout(&self) -> Duration;

    /// Request/response - as publish() but returns a result
    async fn request(&self, topic: &str, message: Arc<M>) -> Result<Arc<M>> {
        let topic = topic.to_string();
        let mut random_bytes = [0u8; 8];
        rand::fill(&mut random_bytes);
        let request_timeout = self.request_timeout();
        let request_id = hex::encode(random_bytes);
        let response_topic = format!("{topic}.{request_id}.response");
        let request_topic = format!("{topic}.{request_id}.request");
        let mut subscription = self.subscribe(&response_topic).await?;
        let subscription_future = subscription.read();
        self.publish(&request_topic, message).await?;
        match timeout(request_timeout, subscription_future).await {
            Ok(Ok((_, message))) => Ok(message),
            Ok(Err(e)) => Err(e),
            _ => Err(anyhow!("Request timed out")),
        }
    }

    /// Subscribe to a topic on the bus
    async fn subscribe(&self, topic: &str) -> Result<Box<dyn Subscription<M>>>;

    /// Shut down
    async fn shutdown(&self) -> Result<()>;
>>>>>>> ca4ce1d4
}<|MERGE_RESOLUTION|>--- conflicted
+++ resolved
@@ -1,11 +1,7 @@
 //! Generic MessageBus trait for any pub-sub bus
 use anyhow::{anyhow, Result};
-<<<<<<< HEAD
-use futures::future::{ready, BoxFuture, Future};
-=======
 use async_trait::async_trait;
 use futures::future::BoxFuture;
->>>>>>> ca4ce1d4
 use std::sync::Arc;
 use tokio::time::{timeout, Duration};
 
@@ -17,16 +13,6 @@
     fn read(&mut self) -> BoxFuture<anyhow::Result<(String, Arc<M>)>>;
 }
 
-<<<<<<< HEAD
-/// Message quality-of-service
-#[derive(Clone, Copy)]
-pub enum QoS {
-    Normal, // Normal messages generated one at a time
-    Bulk,   // Messages generated quickly in large volumes
-}
-
-=======
->>>>>>> ca4ce1d4
 /// Message bounds trait (awaiting trait aliases)
 pub trait MessageBounds:
     Send + Sync + Clone + Default + serde::Serialize + serde::de::DeserializeOwned + 'static
@@ -41,129 +27,10 @@
 /// Generic MessageBus trait
 #[async_trait]
 pub trait MessageBus<M: MessageBounds>: Send + Sync {
-<<<<<<< HEAD
-    /// Publish a message with normal QoS
-=======
     /// Publish a message
->>>>>>> ca4ce1d4
     /// Note async but not defined as such because this is used dynamically
     async fn publish(&self, topic: &str, message: Arc<M>) -> Result<()>;
 
-<<<<<<< HEAD
-    /// Publish a message with given QoS
-    fn publish_with_qos(
-        &self,
-        topic: &str,
-        message: Arc<M>,
-        _qos: QoS,
-    ) -> BoxFuture<'static, Result<()>> {
-        self.publish(topic, message)
-    }
-
-    /// Request/response - as publish() but returns a result
-    /// Note only implemented in CorrelationBus
-    fn request(
-        &self,
-        _topic: &str,
-        _message: Arc<M>,
-    ) -> BoxFuture<'static, anyhow::Result<Arc<M>>> {
-        Box::pin(ready(Err(anyhow!("Not implemented"))))
-    }
-
-    /// Register with the bus
-    fn register(&self, topic: &str) -> BoxFuture<Result<Box<dyn Subscription<M>>>>;
-
-    /// Shut down
-    fn shutdown(&self) -> BoxFuture<'static, anyhow::Result<()>>;
-}
-
-/// Extension trait to sugar registration
-/// Needed because MessageBus must be object-safe to be used dynamically,
-/// which means we can't accept closures through type parameters
-pub trait MessageBusExt<M: MessageBounds> {
-    /// Register a simple asynchronous lambda/closure with no result
-    fn subscribe<F, Fut>(&self, topic: &str, subscriber: F) -> Result<()>
-    where
-        F: Fn(Arc<M>) -> Fut + Send + Sync + 'static,
-        Fut: Future<Output = ()> + Send + 'static;
-
-    /// Register a handler function which returns a future for
-    /// the result.  They must return an M, not a Result, because
-    /// we have no generic way of passing back an error.
-    fn handle<F, Fut>(&self, topic: &str, subscriber: F) -> Result<()>
-    where
-        F: Fn(Arc<M>) -> Fut + Send + Sync + Clone + 'static,
-        Fut: Future<Output = Arc<M>> + Send + 'static;
-}
-
-impl<M: MessageBounds> MessageBusExt<M> for Arc<dyn MessageBus<M>> {
-    fn subscribe<F, Fut>(&self, topic: &str, subscriber: F) -> Result<()>
-    where
-        F: Fn(Arc<M>) -> Fut + Send + Sync + 'static,
-        Fut: Future<Output = ()> + Send + 'static,
-    {
-        let arc_self = self.clone();
-        let topic = topic.to_string();
-
-        tokio::spawn(async move {
-            let arc_subscriber: Arc<Subscriber<M>> =
-                Arc::new(move |_topic: &str, message: Arc<M>| Box::pin(subscriber(message)));
-
-            match arc_self.register(&topic).await {
-                Ok(mut subscription) => {
-                    while let Ok((topic, message)) = subscription.read().await {
-                        arc_subscriber(&topic, message.clone()).await;
-                    }
-                }
-                Err(e) => {
-                    error!("Could not register subscription on topic {topic}: {e}");
-                }
-            }
-        });
-
-        Ok(())
-    }
-
-    fn handle<F, Fut>(&self, topic: &str, handler: F) -> Result<()>
-    where
-        F: Fn(Arc<M>) -> Fut + Send + Sync + Clone + 'static,
-        Fut: Future<Output = Arc<M>> + Send + 'static,
-    {
-        let arc_self = self.clone();
-        let topic = topic.to_string();
-
-        tokio::spawn(async move {
-            let arc_self_2 = arc_self.clone();
-            let arc_subscriber: Arc<Subscriber<M>> = Arc::new(move |topic, message: Arc<M>| {
-                let arc_self = arc_self_2.clone();
-                let handler = handler.clone();
-                let response_topic = format!("response.{topic}");
-
-                Box::pin(async move {
-                    let response = handler(message).await;
-                    if let Err(e) = arc_self.publish(&response_topic, response.clone()).await {
-                        error!("Response on {response_topic} failed {e} - timed out?");
-                    }
-                })
-            });
-
-            // Subscribe for all request IDs in this topic
-            let request_pattern = format!("{topic}.*");
-            match arc_self.register(&request_pattern).await {
-                Ok(mut subscription) => {
-                    while let Ok((topic, message)) = subscription.read().await {
-                        arc_subscriber(&topic, message).await;
-                    }
-                }
-                Err(e) => {
-                    error!("Could not register subscription on topic {topic}: {e}");
-                }
-            }
-        });
-
-        Ok(())
-    }
-=======
     /// Get the request_timeout
     fn request_timeout(&self) -> Duration;
 
@@ -191,5 +58,4 @@
 
     /// Shut down
     async fn shutdown(&self) -> Result<()>;
->>>>>>> ca4ce1d4
 }