//! Mock message bus for tests
use crate::match_topic::match_topic;
use crate::message_bus::{MessageBounds, MessageBus, Subscription, SubscriptionBounds};
use anyhow::Result;
<<<<<<< HEAD
=======
use async_trait::async_trait;
use config::Config;
>>>>>>> ca4ce1d4
use futures::future::BoxFuture;
use std::collections::VecDeque;
use std::sync::Arc;
use tokio::sync::{Mutex, Notify};
use tokio::time::Duration;
use tracing::debug;
<<<<<<< HEAD
=======

const DEFAULT_REQUEST_TIMEOUT: u64 = 5;
>>>>>>> ca4ce1d4

pub struct PublishRecord<M: MessageBounds> {
    pub topic: String,
    pub message: Arc<M>,
}

#[derive(Clone)]
pub struct MockSubscription<M> {
    messages: Arc<Mutex<VecDeque<(String, Arc<M>)>>>,
    notify: Arc<Notify>,
    deregister: Arc<dyn Fn() + Send + Sync>,
}

fn make_deregister<M: Send + Sync + 'static>(
    subscriptions: Arc<Mutex<Vec<SubscriptionRecord<M>>>>,
    target_messages: Arc<Mutex<VecDeque<(String, Arc<M>)>>>,
) -> Arc<dyn Fn() + Send + Sync> {
    let deregister = move || {
        let subscriptions = Arc::clone(&subscriptions);
        let target_messages = Arc::clone(&target_messages);

        // Spawn async task to avoid `.await` in sync closure
        tokio::spawn(async move {
            let mut subs = subscriptions.lock().await;
            subs.retain(|rec| !Arc::ptr_eq(&rec.messages, &target_messages));
        });
    };
    Arc::new(deregister)
}

impl<M> Drop for MockSubscription<M> {
    fn drop(&mut self) {
        (self.deregister)();
    }
}

#[derive(Clone)]
pub struct SubscriptionRecord<M> {
    pub topic: String,
    messages: Arc<Mutex<VecDeque<(String, Arc<M>)>>>,
    notify: Arc<Notify>,
}

impl<M: MessageBounds> SubscriptionBounds for MockSubscription<M> {}

impl<M: MessageBounds> MockSubscription<M> {
    pub fn new(subscriptions: Arc<Mutex<Vec<SubscriptionRecord<M>>>>) -> Self {
        let messages = Arc::new(Mutex::new(VecDeque::new()));
        let deregister = make_deregister(subscriptions, messages.clone());
        Self {
            messages,
            notify: Arc::new(Notify::new()),
            deregister,
        }
    }
<<<<<<< HEAD

    pub async fn push(&self, topic: &str, message: Arc<M>) {
        self.messages
            .lock()
            .await
            .push_back((topic.to_string(), message));
        self.notify.notify_one();
    }
=======
>>>>>>> ca4ce1d4
}

impl<M: MessageBounds> Subscription<M> for MockSubscription<M> {
    fn read(&mut self) -> BoxFuture<anyhow::Result<(String, Arc<M>)>> {
        Box::pin(async move {
            loop {
                self.notify.notified().await;
                if let Some(entry) = self.messages.lock().await.pop_front() {
                    return Ok(entry);
                }
            }
        })
    }
}

pub struct MockBus<M: MessageBounds> {
    pub publishes: Arc<Mutex<Vec<PublishRecord<M>>>>,
    pub subscriptions: Arc<Mutex<Vec<SubscriptionRecord<M>>>>,
    pub shutdowns: Arc<Mutex<u16>>, // just count them
<<<<<<< HEAD
=======
    request_timeout: Duration,
>>>>>>> ca4ce1d4
}

impl<M: MessageBounds> MockBus<M> {
    pub fn new(config: &Config) -> Self {
        let timeout = config
            .get::<u64>("request-timeout")
            .unwrap_or(DEFAULT_REQUEST_TIMEOUT);
        let timeout = Duration::from_secs(timeout);

        Self {
            publishes: Arc::new(Mutex::new(Vec::new())),
            subscriptions: Arc::new(Mutex::new(Vec::new())),
            shutdowns: Arc::new(Mutex::new(0)),
            request_timeout: timeout,
        }
    }
}

#[async_trait]
impl<M> MessageBus<M> for MockBus<M>
where
    M: MessageBounds + serde::Serialize + serde::de::DeserializeOwned,
{
<<<<<<< HEAD
    fn publish(&self, topic: &str, message: Arc<M>) -> BoxFuture<'static, Result<()>> {
=======
    async fn publish(&self, topic: &str, message: Arc<M>) -> Result<()> {
>>>>>>> ca4ce1d4
        debug!("Mock publish on {topic}");
        let topic = topic.to_string();

<<<<<<< HEAD
        Box::pin(async move {
            // Limit lock because we can be re-entrant
            {
                let mut publishes = publishes.lock().await;
                publishes.push(PublishRecord {
                    topic: topic.clone(),
                    message: message.clone(),
                });
            }
=======
        // Limit lock because we can be re-entrant
        {
            let mut publishes = self.publishes.lock().await;
            publishes.push(PublishRecord {
                topic: topic.clone(),
                message: message.clone(),
            });
        }
>>>>>>> ca4ce1d4

        // Send to all subscriptions if topic matches
        // Copy relevant subscriptions before calling them to avoid deadlock if a subscription
        // does another publish (as handle() does)
        let mut relevant_subscriptions: Vec<SubscriptionRecord<M>> = Vec::new();
        {
            let subscriptions = self.subscriptions.lock().await;
            for sub in subscriptions.iter() {
                if match_topic(&sub.topic, &topic) {
                    relevant_subscriptions.push(sub.clone())
                }
            }
        }

        for sub in relevant_subscriptions.iter() {
            sub.messages
                .lock()
                .await
                .push_back((topic.to_string(), message.clone()));
            sub.notify.notify_one();
        }

        Ok(())
    }

    fn request_timeout(&self) -> Duration {
        self.request_timeout
    }

    async fn subscribe(&self, topic: &str) -> Result<Box<dyn Subscription<M>>> {
        let topic = topic.to_string();
        debug!("Mock subscribe on {topic}");
        let mut subscriptions = self.subscriptions.lock().await;
        let subscription = MockSubscription::new(self.subscriptions.clone());
        subscriptions.push(SubscriptionRecord {
            topic: topic.to_string(),
            messages: subscription.messages.clone(),
            notify: subscription.notify.clone(),
        });
        Ok(Box::new(subscription) as Box<dyn Subscription<M>>)
    }

    async fn shutdown(&self) -> Result<()> {
        let shutdowns = self.shutdowns.clone();
        let mut shutdowns = shutdowns.lock().await;
        *shutdowns += 1;
        Ok(())
    }
<<<<<<< HEAD
=======
}

// -- Tests --
#[cfg(test)]
mod tests {
    use super::*;
    use config::FileFormat;
    use tokio::time::sleep;
    use tracing::Level;
    use tracing_subscriber;

    // Helper to set up a correlation bus with a mock sub-bus, from given config string
    struct TestSetup<M: MessageBounds> {
        mock: Arc<MockBus<M>>,
    }

    impl<M: MessageBounds> TestSetup<M> {
        fn new(config_str: &str) -> Self {
            // Set up tracing
            let _ = tracing_subscriber::fmt()
                .with_max_level(Level::DEBUG)
                .with_test_writer()
                .try_init();

            // Parse config
            let config = Config::builder()
                .add_source(config::File::from_str(config_str, FileFormat::Toml))
                .build()
                .unwrap();

            // Create the bus
            let mock = Arc::new(MockBus::<M>::new(&config));

            Self { mock }
        }
    }

    #[tokio::test]
    async fn publish_passes_straight_through() {
        let setup = TestSetup::<String>::new("");

        // Send a message
        assert!(setup
            .mock
            .publish("test", Arc::new("Hello, world!".to_string()))
            .await
            .is_ok());

        // Check the mock got it
        let mock_publishes = setup.mock.publishes.lock().await;
        assert_eq!(mock_publishes.len(), 1);
        let pub0 = &mock_publishes[0];
        assert_eq!(pub0.topic, "test");
        assert_eq!(pub0.message.as_ref(), "Hello, world!");
    }

    #[tokio::test]
    async fn subscribe_passes_straight_through() {
        let setup = TestSetup::<String>::new("");

        // Subscribe
        let subscription = setup.mock.subscribe("test").await;

        // Check the mock got it
        let mock_subscriptions = setup.mock.subscriptions.lock().await;
        assert_eq!(mock_subscriptions.len(), 1);
        let sub0 = &mock_subscriptions[0];
        assert_eq!(sub0.topic, "test");
        drop(subscription);
    }

    #[tokio::test]
    async fn unsubscribe_removes_subscription() {
        let setup = TestSetup::<String>::new("");

        // Subscribe
        let subscription = setup.mock.subscribe("test").await;
        assert!(subscription.is_ok());
        let Ok(subscription) = subscription else {
            return;
        };

        // Check the mock got it
        let mock_subscriptions = setup.mock.subscriptions.lock().await;
        assert_eq!(mock_subscriptions.len(), 1);
        let sub0 = &mock_subscriptions[0];
        assert_eq!(sub0.topic, "test");
        drop(mock_subscriptions);

        drop(subscription);

        // Check the mock removed it, after waiting a little because it's async
        sleep(Duration::from_millis(100)).await;
        let mock_subscriptions = setup.mock.subscriptions.lock().await;
        assert_eq!(mock_subscriptions.len(), 0);
    }

    #[tokio::test]
    async fn request_times_out_with_no_response() {
        let setup = TestSetup::<String>::new("request-timeout = 1");

        // Request with no response should timeout
        assert!(setup
            .mock
            .request("test", Arc::new("Hello, world!".to_string()))
            .await
            .is_err());
    }

    #[tokio::test]
    async fn shutdown_is_passed_to_sub_bus() {
        let setup = TestSetup::<String>::new("");

        // Shut it down
        assert!(setup.mock.shutdown().await.is_ok());

        // Check the mock got it
        assert_eq!(*setup.mock.shutdowns.lock().await, 1);
    }
>>>>>>> ca4ce1d4
}<|MERGE_RESOLUTION|>--- conflicted
+++ resolved
@@ -2,22 +2,16 @@
 use crate::match_topic::match_topic;
 use crate::message_bus::{MessageBounds, MessageBus, Subscription, SubscriptionBounds};
 use anyhow::Result;
-<<<<<<< HEAD
-=======
 use async_trait::async_trait;
 use config::Config;
->>>>>>> ca4ce1d4
 use futures::future::BoxFuture;
 use std::collections::VecDeque;
 use std::sync::Arc;
 use tokio::sync::{Mutex, Notify};
 use tokio::time::Duration;
 use tracing::debug;
-<<<<<<< HEAD
-=======
 
 const DEFAULT_REQUEST_TIMEOUT: u64 = 5;
->>>>>>> ca4ce1d4
 
 pub struct PublishRecord<M: MessageBounds> {
     pub topic: String,
@@ -73,17 +67,6 @@
             deregister,
         }
     }
-<<<<<<< HEAD
-
-    pub async fn push(&self, topic: &str, message: Arc<M>) {
-        self.messages
-            .lock()
-            .await
-            .push_back((topic.to_string(), message));
-        self.notify.notify_one();
-    }
-=======
->>>>>>> ca4ce1d4
 }
 
 impl<M: MessageBounds> Subscription<M> for MockSubscription<M> {
@@ -103,10 +86,7 @@
     pub publishes: Arc<Mutex<Vec<PublishRecord<M>>>>,
     pub subscriptions: Arc<Mutex<Vec<SubscriptionRecord<M>>>>,
     pub shutdowns: Arc<Mutex<u16>>, // just count them
-<<<<<<< HEAD
-=======
     request_timeout: Duration,
->>>>>>> ca4ce1d4
 }
 
 impl<M: MessageBounds> MockBus<M> {
@@ -130,25 +110,10 @@
 where
     M: MessageBounds + serde::Serialize + serde::de::DeserializeOwned,
 {
-<<<<<<< HEAD
-    fn publish(&self, topic: &str, message: Arc<M>) -> BoxFuture<'static, Result<()>> {
-=======
     async fn publish(&self, topic: &str, message: Arc<M>) -> Result<()> {
->>>>>>> ca4ce1d4
         debug!("Mock publish on {topic}");
         let topic = topic.to_string();
 
-<<<<<<< HEAD
-        Box::pin(async move {
-            // Limit lock because we can be re-entrant
-            {
-                let mut publishes = publishes.lock().await;
-                publishes.push(PublishRecord {
-                    topic: topic.clone(),
-                    message: message.clone(),
-                });
-            }
-=======
         // Limit lock because we can be re-entrant
         {
             let mut publishes = self.publishes.lock().await;
@@ -157,7 +122,6 @@
                 message: message.clone(),
             });
         }
->>>>>>> ca4ce1d4
 
         // Send to all subscriptions if topic matches
         // Copy relevant subscriptions before calling them to avoid deadlock if a subscription
@@ -206,8 +170,6 @@
         *shutdowns += 1;
         Ok(())
     }
-<<<<<<< HEAD
-=======
 }
 
 // -- Tests --
@@ -327,5 +289,4 @@
         // Check the mock got it
         assert_eq!(*setup.mock.shutdowns.lock().await, 1);
     }
->>>>>>> ca4ce1d4
 }